/**
 * Sentry SDK helper for AWS Lambda.
 */
"use strict";

/**
 * Whether Sentry was installed or not
 * @type {boolean}
 */
let sentryInstalled = false;

/**
 * Assorted Helper Functions loosely mimicking [lodash](https://lodash.com/).
 */
class _ {
	static extend(origin, add) {
		// Don't do anything if add isn't an object
		if (!add || !_.isObject(add)) {
			return origin;
		}

		const keys = Object.keys(add);
		let i = keys.length;
		while (i--) {
			origin[keys[i]] = add[keys[i]];
		}
		return origin;
	}

	static isObject(obj) {
		return (typeof obj === "object");
	}

	static isError(obj) {
		return (obj instanceof Error);
	}

	static isUndefined(obj) {
		return (typeof obj === "undefined");
	}

	static isFunction(obj) {
		return (typeof obj === "function");
	}

	static isNil(obj) {
		return (obj === null || _.isUndefined(obj));
	}

	static get(obj, prop, defaultValue) {
		return obj.hasOwnProperty(prop) ? obj[prop] : defaultValue;
	}
}

/**
 * Install Sentry support
 *
 * @param {Object} pluginConfig - Plugin configuration. This is NOT optional!
 * @returns {undefined}
 */
function installSentry(pluginConfig) {
	const Sentry = pluginConfig.sentryClient;
	if (!Sentry) {
		console.error("Sentry client not found.");
	}

	// Check for local environment
	const isLocalEnv = process.env.IS_OFFLINE || process.env.IS_LOCAL || !process.env.LAMBDA_TASK_ROOT;
	if (pluginConfig.filterLocal && isLocalEnv) {
		// Running locally.
		console.warn("Sentry disabled in local environment");
		delete process.env.SENTRY_DSN; // otherwise sentry will start reporting nonetheless

		Sentry.init({ dsn: "" });

		sentryInstalled = true;
		return;
	}

	// We're merging the plugin config options with the Sentry options. This
	// allows us to control all aspects of Sentry in a single location -
	// our plugin configuration.
	Sentry.init(
		_.extend(
			{
				dsn: process.env.SENTRY_DSN,
				release: process.env.SENTRY_RELEASE,
				environment: isLocalEnv ? "Local" : process.env.SENTRY_ENVIRONMENT,
				tags: {
					lambda: process.env.AWS_LAMBDA_FUNCTION_NAME,
					version: process.env.AWS_LAMBDA_FUNCTION_VERSION,
					memory_size: process.env.AWS_LAMBDA_FUNCTION_MEMORY_SIZE,
					log_group: process.env.AWS_LAMBDA_LOG_GROUP_NAME,
					log_stream: process.env.AWS_LAMBDA_LOG_STREAM_NAME,
					service_name: process.env.SERVERLESS_SERVICE,
					stage: process.env.SERVERLESS_STAGE,
					alias: process.env.SERVERLESS_ALIAS,
					region: process.env.SERVERLESS_REGION || process.env.AWS_REGION
				}
			},
			pluginConfig
		)
	);

	sentryInstalled = true;

	console.log("Sentry installed.");
}

// Timers
let memoryWatch, timeoutWarning, timeoutError;

/**
 * Insatll Watchdog timers
 *
 * @param {Object} pluginConfig
 * @param {Object} lambdaContext
 */
function installTimers(pluginConfig, lambdaContext) {
	const timeRemaining = lambdaContext.getRemainingTimeInMillis();
	const memoryLimit = lambdaContext.memoryLimitInMB;

	function timeoutWarningFunc(cb) {
		const Sentry = pluginConfig.sentryClient;
		if (sentryInstalled) {
			Sentry.captureMessage("Function Execution Time Warning", {
				level: "warning",
				extra: {
					TimeRemainingInMsec: lambdaContext.getRemainingTimeInMillis()
				}
			});
			const client = Sentry.getCurrentHub().getClient();
			if (client) {
				client.flush(1000).then(function() {
					cb && cb();
				});
			}
			else {
				cb && cb();
			}
		}
	}

	function timeoutErrorFunc(cb) {
		const Sentry = pluginConfig.sentryClient;
		if (sentryInstalled) {
			Sentry.captureMessage("Function Timed Out", {
				level: "error",
				extra: {
					TimeRemainingInMsec: lambdaContext.getRemainingTimeInMillis()
				}
			});
			const client = Sentry.getCurrentHub().getClient();
			if (client) {
				client.flush(1000).then(function() {
					cb && cb();
				});
			}
			else {
				cb && cb();
			}
		}
	}

	function memoryWatchFunc(cb) {
		const used = process.memoryUsage().rss / 1048576;
		const p = (used / memoryLimit);
		if (p >= 0.75) {
			const Sentry = pluginConfig.sentryClient;
			if (sentryInstalled) {
				Sentry.captureMessage("Low Memory Warning", {
					level: "warning",
					extra: {
						MemoryLimitInMB: memoryLimit,
						MemoryUsedInMB: Math.floor(used)
					}
				});
				const client = Sentry.getCurrentHub().getClient();
				if (client) {
					client.flush(1000).then(function() {
						cb && cb();
					});
				}
				else {
					cb && cb();
				}
			}
		}
		else {
			memoryWatch = setTimeout(memoryWatchFunc, 500);
		}
	}

	if (pluginConfig.captureTimeoutWarnings) {
		// We schedule the warning at half the maximum execution time and
		// the error a few milliseconds before the actual timeout happens.
		timeoutWarning = setTimeout(timeoutWarningFunc, timeRemaining / 2);
		timeoutError = setTimeout(timeoutErrorFunc, Math.max(timeRemaining - 500, 0));
	}

	if (pluginConfig.captureMemoryWarnings) {
		// Schedule memory watch dog interval. Note that we're not using
		// setInterval() here as we don't want invokes to be skipped.
		memoryWatch = setTimeout(memoryWatchFunc, 500);
	}
}

/**
 * Stops and removes all timers
 */
function clearTimers() {
	if (timeoutWarning) {
		clearTimeout(timeoutWarning);
		timeoutWarning = null;
	}
	if (timeoutError) {
		clearTimeout(timeoutError);
		timeoutError = null;
	}
	if (memoryWatch) {
		clearTimeout(memoryWatch);
		memoryWatch = null;
	}
}

/**
 * Wraps a given callback function with error logging
 *
 * @param {Object} pluginConfig
 * @param {Function} cb - Callback function to wrap
 * @returns {Function}
 */
function wrapCallback(pluginConfig, cb) {
	return (err, data) => {
		// Stop watchdog timers
		clearTimers();

		// If an error was thrown we'll report it to Sentry
		if (err && pluginConfig.captureErrors && sentryInstalled) {
			const Sentry = pluginConfig.sentryClient;
			Sentry.captureException(err);
			const client = Sentry.getCurrentHub().getClient();
			if (client) {
				client.flush(1000).then(function() {
					cb(err, data);
				});
			}
			else {
				cb(err, data);
			}
		}
		else {
			cb(err, data);
		}
	};
}

/**
 * Tries to convert any given value into a boolean `true`/`false`.
 *
 * @param {any} value - Value to parse
 * @param {boolean} defaultValue - Default value to use if no valid value was passed
 * @returns {boolean}
 */
function parseBoolean(value, defaultValue) {
	const v = String(value).trim().toLowerCase();
	if ([ "true", "t", "1", "yes", "y" ].includes(v)) {
		return true;
	}
	else if ([ "false", "f", "0", "no", "n" ].includes(v)) {
		return false;
	}
	else {
		return defaultValue;
	}
}

class SentryLambdaWrapper {
	/**
	 * Wrap a Lambda Functions Handler
	 *
	 * @see http://docs.aws.amazon.com/lambda/latest/dg/nodejs-prog-model-handler.html
	 * @param {Object|Sentry} pluginConfig - Sentry client or an options object
	 * @param {boolean} [pluginConfig.sentryClient] - Sentry client instance
	 * @param {boolean} [pluginConfig.autoBreadcrumbs] - Automatically create breadcrumbs (see Sentry SDK docs, default to `true`)
	 * @param {boolean} [pluginConfig.filterLocal] - don't report errors from local environments (defaults to `true`)
	 * @param {boolean} [pluginConfig.captureErrors] - capture Lambda errors (defaults to `true`)
	 * @param {boolean} [pluginConfig.captureUnhandledRejections] - capture unhandled exceptions (defaults to `true`)
	 * @param {boolean} [pluginConfig.captureMemoryWarnings] - monitor memory usage (defaults to `true`)
	 * @param {boolean} [pluginConfig.captureTimeoutWarnings] - monitor execution timeouts (defaults to `true`)
	 * @param {Function} handler - Original Lambda function handler
	 * @return {Function} - Wrapped Lambda function handler with Sentry instrumentation
	 */
	static handler(pluginConfig, handler) {
		if (_.isObject(pluginConfig) &&
			_.isFunction(pluginConfig.captureException) &&
			_.isFunction(pluginConfig.captureMessage)) {
			// Passed in the Sentry client object directly
			pluginConfig = { sentryClient: pluginConfig };
		}

		const pluginConfigDefaults = {
			autoBreadcrumbs:            parseBoolean(_.get(process.env, "SENTRY_AUTO_BREADCRUMBS"),  true),
			filterLocal:                parseBoolean(_.get(process.env, "SENTRY_FILTER_LOCAL"),      true),
			captureErrors:              parseBoolean(_.get(process.env, "SENTRY_CAPTURE_ERRORS"),    true),
			captureUnhandledRejections: parseBoolean(_.get(process.env, "SENTRY_CAPTURE_UNHANDLED"), true),
			captureMemoryWarnings:      parseBoolean(_.get(process.env, "SENTRY_CAPTURE_MEMORY"),    true),
			captureTimeoutWarnings:     parseBoolean(_.get(process.env, "SENTRY_CAPTURE_TIMEOUTS"),  true),
<<<<<<< HEAD
			sourceMaps:     			parseBoolean(_.get(process.env, "SENTRY_SOURCEMAPS"),  false),
			ravenClient: null
=======
			sentryClient: null
>>>>>>> 6e8d928e
		};

		pluginConfig = _.extend(pluginConfigDefaults, pluginConfig);
		if (!pluginConfig.sentryClient) {
			pluginConfig.sentryClient = require("@sentry/node");
		}

		// Install sentry (if that didn't happen already during a previous Lambda invocation)
		if (process.env.SENTRY_DSN && !sentryInstalled) {
			installSentry(pluginConfig);
		}

		// Create a new handler function wrapping the original one and hooking
		// into all callbacks
		return (event, context, callback) => {
			if (!sentryInstalled) {
				// Directly invoke the original handler
				return handler(event, context, callback);
			}

			const originalCallbacks = {
				done: context.done.bind(context),
				succeed: context.succeed.bind(context),
				fail: context.fail.bind(context),
				callback: callback,
			};
			context.done = _.isFunction(originalCallbacks.done) ?
				wrapCallback(pluginConfig, originalCallbacks.done) : originalCallbacks.done;
			context.fail = _.isFunction(originalCallbacks.fail) ?
				wrapCallback(pluginConfig, originalCallbacks.fail) : originalCallbacks.fail;
			context.succeed = _.isFunction(originalCallbacks.succeed) ?
				wrapCallback(pluginConfig, (err, result) => originalCallbacks.succeed(result)).bind(null, null) : originalCallbacks.succeed;
			callback = originalCallbacks.callback ?
				wrapCallback(pluginConfig, originalCallbacks.callback) : originalCallbacks.callback;

			// Additional context to be stored with Sentry events and messages
			const sentryContext = {
				extra: {
					Event: event,
					Context: context
				},
				tags: {}
			};

			// Depending on the endpoint type the identity information can be at
			// event.requestContext.identity (AWS_PROXY) or at context.identity (AWS)
			const identity =
				!_.isNil(context.identity) ? context.identity :
					(!_.isNil(event.requestContext) ? event.requestContext.identity : null);

			if (!_.isNil(identity)) {
				// Track the caller's Cognito identity
				// id, username and ip_address are key fields in Sentry
				sentryContext.user = {
					id: identity.cognitoIdentityId || undefined,
					username: identity.user || undefined,
					ip_address: identity.sourceIp || undefined,
					cognito_identity_pool_id: identity.cognitoIdentityPoolId,
					cognito_authentication_type: identity.cognitoAuthenticationType,
					user_agent: identity.userAgent
				};
			}

			// Add additional tags for AWS_PROXY endpoints
			if (!_.isNil(event.requestContext)) {
				_.extend(sentryContext.tags, {
					api_id: event.requestContext.apiId,
					api_stage: event.requestContext.stage,
					http_method: event.requestContext.httpMethod
				});
			}

			// Callback triggered after logging unhandled exceptions or rejections.
			// We rethrow the previous error to force stop the current Lambda execution.
			const captureUnhandled = wrapCallback(pluginConfig, err => {
				err._sentryHandled = true; // prevent recursion
				throw err;
			});

			const Sentry = pluginConfig.sentryClient;
			Sentry.configureScope(
				scope => {
					scope.setUser(sentryContext.user);
					scope.setExtra(sentryContext.extra);
					scope.setTag(sentryContext.tags);
				}
			);
			// Monitor for timeouts and memory usage
			// The timers will be removed in the wrappedCtx and wrappedCb below
			installTimers(pluginConfig, context);

			try {
				// This code runs within a sentry context now. Unhandled exceptions will
				// automatically be captured and reported.

				if (pluginConfig.autoBreadcrumbs) {
					// First breadcrumb is the invocation of the Lambda itself
					const breadcrumb = {
						message: process.env.AWS_LAMBDA_FUNCTION_NAME,
						category: "lambda",
						level: "info",
						data: {}
					};
					if (event.requestContext) {
						// Track HTTP request info as part of the breadcrumb
						_.extend(breadcrumb.data, {
							http_method:
								event.requestContext && event.requestContext.httpMethod,
							host: event.headers && event.headers.Host,
							path: event.path,
							user_agent: event.headers && event.headers["User-Agent"]
						});
					}
					Sentry.addBreadcrumb(breadcrumb);
				}

				// And finally invoke the original handler code
				const promise = handler(event, context, callback);
				if (promise && _.isFunction(promise.then)) {
					// don't forget to stop timers
					return promise
						.then((...data) => {
							clearTimers();
							return Promise.resolve(...data);
						})
						.catch(err => {
							clearTimers();
							if (sentryInstalled && err && pluginConfig.captureErrors) {
								const Sentry = pluginConfig.sentryClient;
								return new Promise((resolve, reject) => {
									Sentry.captureException(err);
									const client = Sentry.getCurrentHub().getClient();
									if (client) {
										client.flush(1000).then(function() {
											reject(err);
										});
									}
								});
							}
							else {
								return Promise.reject(err);
							}
						});
				}
				// Returning non-Promise values would be meaningless for lambda.
				// But inherit the behavior of the original handler.
				return promise;
			}
			catch (err) {
				// Catch and log synchronous exceptions thrown by the handler
				captureUnhandled(err);
			}
		};
	}
}

module.exports = SentryLambdaWrapper;<|MERGE_RESOLUTION|>--- conflicted
+++ resolved
@@ -306,12 +306,8 @@
 			captureUnhandledRejections: parseBoolean(_.get(process.env, "SENTRY_CAPTURE_UNHANDLED"), true),
 			captureMemoryWarnings:      parseBoolean(_.get(process.env, "SENTRY_CAPTURE_MEMORY"),    true),
 			captureTimeoutWarnings:     parseBoolean(_.get(process.env, "SENTRY_CAPTURE_TIMEOUTS"),  true),
-<<<<<<< HEAD
 			sourceMaps:     			parseBoolean(_.get(process.env, "SENTRY_SOURCEMAPS"),  false),
 			ravenClient: null
-=======
-			sentryClient: null
->>>>>>> 6e8d928e
 		};
 
 		pluginConfig = _.extend(pluginConfigDefaults, pluginConfig);
